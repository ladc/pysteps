# -*- coding: utf-8 -*-

import pytest

from pysteps.visualization import plot_precip_field
from pysteps.utils import conversion
from pysteps.postprocessing import ensemblestats
from pysteps.tests.helpers import get_precipitation_fields
import matplotlib.pyplot as plt
import numpy as np

plt_arg_names = (
    "source",
    "plot_type",
    "bbox",
    "colorscale",
    "probthr",
    "title",
    "colorbar",
    "axis",
)

plt_arg_values = [
    ("mch", "intensity", None, "pysteps", None, None, False, "off"),
    ("mch", "depth", None, "pysteps", None, "Title", True, "on"),
    ("mch", "prob", None, "pysteps", 0.1, None, True, "on"),
    ("mch", "intensity", None, "STEPS-BE", None, None, True, "on"),
    ("mch", "intensity", None, "BOM-RF3", None, None, True, "on"),
    ("bom", "intensity", None, "pysteps", None, None, True, "on"),
    ("fmi", "intensity", None, "pysteps", None, None, True, "on"),
    ("knmi", "intensity", None, "pysteps", None, None, True, "on"),
    (
        "knmi",
        "intensity",
        [300, 300, 500, 500],
        "pysteps",
        None,
        None,
        True,
        "on",
    ),
    ("opera", "intensity", None, "pysteps", None, None, True, "on"),
    ("saf", "intensity", None, "pysteps", None, None, True, "on"),
]


@pytest.mark.parametrize(plt_arg_names, plt_arg_values)
def test_visualization_plot_precip_field(
    source,
<<<<<<< HEAD
    type,
=======
    plot_type,
>>>>>>> 957eed38
    bbox,
    colorscale,
    probthr,
    title,
    colorbar,
    axis,
):
    if plot_type == "intensity":

        field, metadata = get_precipitation_fields(0, 0, True, True, None, source)
        field = field.squeeze()
        field, metadata = conversion.to_rainrate(field, metadata)

    elif plot_type == "depth":

        field, metadata = get_precipitation_fields(0, 0, True, True, None, source)
        field = field.squeeze()
        field, metadata = conversion.to_raindepth(field, metadata)

    elif plot_type == "prob":

        field, metadata = get_precipitation_fields(0, 10, True, True, None, source)
        field, metadata = conversion.to_rainrate(field, metadata)
        field = ensemblestats.excprob(field, probthr)

    field_orig = field.copy()
    ax = plot_precip_field(
        field.copy(),
        type=plot_type,
        bbox=bbox,
        geodata=None,
        colorscale=colorscale,
        probthr=probthr,
        units=metadata["unit"],
        title=title,
        colorbar=colorbar,
        axis=axis,
    )

    # Check that plot_precip_field does not modify the input data
    field_orig = np.ma.masked_invalid(field_orig)
    field_orig.data[field_orig.mask] = -100
    field = np.ma.masked_invalid(field)
    field.data[field.mask] = -100
    assert np.array_equal(field_orig.data, field.data)


if __name__ == "__main__":

    for i, args in enumerate(plt_arg_values):
        test_visualization_plot_precip_field(*args)
        plt.show()<|MERGE_RESOLUTION|>--- conflicted
+++ resolved
@@ -47,11 +47,7 @@
 @pytest.mark.parametrize(plt_arg_names, plt_arg_values)
 def test_visualization_plot_precip_field(
     source,
-<<<<<<< HEAD
-    type,
-=======
     plot_type,
->>>>>>> 957eed38
     bbox,
     colorscale,
     probthr,
